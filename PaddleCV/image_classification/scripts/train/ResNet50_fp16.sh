--- conflicted
+++ resolved
@@ -36,11 +36,8 @@
        --data_format=${DATA_FORMAT} \
        --fuse_elewise_add_act_ops=true \
        --fuse_bn_act_ops=true \
-<<<<<<< HEAD
-=======
        --fuse_bn_add_act_ops=true \
        --enable_addto=${USE_ADDTO} \
->>>>>>> 60d045d3
        --validate=true \
        --is_profiler=false \
        --profiler_path=profile/ \
